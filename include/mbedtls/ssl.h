--- conflicted
+++ resolved
@@ -119,11 +119,8 @@
 #define MBEDTLS_ERR_SSL_UNEXPECTED_RECORD                 -0x6700  /**< Record header looks valid but is not expected. */
 #define MBEDTLS_ERR_SSL_NON_FATAL                         -0x6680  /**< The alert message received indicates a non-fatal error. */
 #define MBEDTLS_ERR_SSL_INVALID_VERIFY_HASH               -0x6600  /**< Couldn't set the hash for verifying CertificateVerify */
-<<<<<<< HEAD
-#define MBEDTLS_ERR_SSL_ASYNC_IN_PROGRESS                 -0x6580  /**< Asynchronous operation is not completed yet */
-=======
 #define MBEDTLS_ERR_SSL_CONTINUE_PROCESSING               -0x6580  /**< Internal-only message signaling that further message-processing should be done */
->>>>>>> ca1d7429
+#define MBEDTLS_ERR_SSL_ASYNC_IN_PROGRESS                 -0x6500  /**< The asynchronous operation is not completed yet. */
 
 /*
  * Various constants
