/*
 *  Platform abstraction layer
 *
 *  Copyright (C) 2006-2014, ARM Limited, All Rights Reserved
 *
 *  This file is part of mbed TLS (https://tls.mbed.org)
 *
 *  This program is free software; you can redistribute it and/or modify
 *  it under the terms of the GNU General Public License as published by
 *  the Free Software Foundation; either version 2 of the License, or
 *  (at your option) any later version.
 *
 *  This program is distributed in the hope that it will be useful,
 *  but WITHOUT ANY WARRANTY; without even the implied warranty of
 *  MERCHANTABILITY or FITNESS FOR A PARTICULAR PURPOSE.  See the
 *  GNU General Public License for more details.
 *
 *  You should have received a copy of the GNU General Public License along
 *  with this program; if not, write to the Free Software Foundation, Inc.,
 *  51 Franklin Street, Fifth Floor, Boston, MA 02110-1301 USA.
 */

#if !defined(MBEDTLS_CONFIG_FILE)
#include "mbedtls/config.h"
#else
#include MBEDTLS_CONFIG_FILE
#endif

#if defined(MBEDTLS_PLATFORM_C)

#include "mbedtls/platform.h"

#if defined(MBEDTLS_PLATFORM_MEMORY)
#if !defined(MBEDTLS_PLATFORM_STD_CALLOC)
static void *platform_calloc_uninit( size_t n, size_t size )
{
    ((void) n);
    ((void) size);
    return( NULL );
}

#define MBEDTLS_PLATFORM_STD_CALLOC   platform_calloc_uninit
#endif /* !MBEDTLS_PLATFORM_STD_CALLOC */

#if !defined(MBEDTLS_PLATFORM_STD_FREE)
static void platform_free_uninit( void *ptr )
{
    ((void) ptr);
}

#define MBEDTLS_PLATFORM_STD_FREE     platform_free_uninit
#endif /* !MBEDTLS_PLATFORM_STD_FREE */

void * (*mbedtls_calloc)( size_t, size_t ) = MBEDTLS_PLATFORM_STD_CALLOC;
void (*mbedtls_free)( void * )     = MBEDTLS_PLATFORM_STD_FREE;

int mbedtls_platform_set_calloc_free( void * (*calloc_func)( size_t, size_t ),
                              void (*free_func)( void * ) )
{
    mbedtls_calloc = calloc_func;
    mbedtls_free = free_func;
    return( 0 );
}
#endif /* MBEDTLS_PLATFORM_MEMORY */

#if defined(MBEDTLS_PLATFORM_SNPRINTF_ALT)
#if !defined(MBEDTLS_PLATFORM_STD_SNPRINTF)
/*
 * Make dummy function to prevent NULL pointer dereferences
 */
static int platform_snprintf_uninit( char * s, size_t n,
                                     const char * format, ... )
{
    ((void) s);
    ((void) n);
    ((void) format);
    return( 0 );
}

#define MBEDTLS_PLATFORM_STD_SNPRINTF    platform_snprintf_uninit
#endif /* !MBEDTLS_PLATFORM_STD_SNPRINTF */

int (*mbedtls_snprintf)( char * s, size_t n,
                          const char * format,
                          ... ) = MBEDTLS_PLATFORM_STD_SNPRINTF;

int mbedtls_platform_set_snprintf( int (*snprintf_func)( char * s, size_t n,
                                                 const char * format,
                                                 ... ) )
{
    mbedtls_snprintf = snprintf_func;
    return( 0 );
}
#endif /* MBEDTLS_PLATFORM_SNPRINTF_ALT */

#if defined(MBEDTLS_PLATFORM_PRINTF_ALT)
#if !defined(MBEDTLS_PLATFORM_STD_PRINTF)
/*
 * Make dummy function to prevent NULL pointer dereferences
 */
static int platform_printf_uninit( const char *format, ... )
{
    ((void) format);
    return( 0 );
}

#define MBEDTLS_PLATFORM_STD_PRINTF    platform_printf_uninit
#endif /* !MBEDTLS_PLATFORM_STD_PRINTF */

int (*mbedtls_printf)( const char *, ... ) = MBEDTLS_PLATFORM_STD_PRINTF;

int mbedtls_platform_set_printf( int (*printf_func)( const char *, ... ) )
{
    mbedtls_printf = printf_func;
    return( 0 );
}
#endif /* MBEDTLS_PLATFORM_PRINTF_ALT */

#if defined(MBEDTLS_PLATFORM_FPRINTF_ALT)
#if !defined(MBEDTLS_PLATFORM_STD_FPRINTF)
/*
 * Make dummy function to prevent NULL pointer dereferences
 */
static int platform_fprintf_uninit( FILE *stream, const char *format, ... )
{
    ((void) stream);
    ((void) format);
    return( 0 );
}

#define MBEDTLS_PLATFORM_STD_FPRINTF   platform_fprintf_uninit
#endif /* !MBEDTLS_PLATFORM_STD_FPRINTF */

int (*mbedtls_fprintf)( FILE *, const char *, ... ) =
                                        MBEDTLS_PLATFORM_STD_FPRINTF;

int mbedtls_platform_set_fprintf( int (*fprintf_func)( FILE *, const char *, ... ) )
{
    mbedtls_fprintf = fprintf_func;
    return( 0 );
}
#endif /* MBEDTLS_PLATFORM_FPRINTF_ALT */

#if defined(MBEDTLS_PLATFORM_EXIT_ALT)
#if !defined(MBEDTLS_PLATFORM_STD_EXIT)
/*
 * Make dummy function to prevent NULL pointer dereferences
 */
static void platform_exit_uninit( int status )
{
    ((void) status);
}

#define MBEDTLS_PLATFORM_STD_EXIT   platform_exit_uninit
#endif /* !MBEDTLS_PLATFORM_STD_EXIT */

<<<<<<< HEAD
int (*mbedtls_exit)( int status ) = MBEDTLS_PLATFORM_STD_EXIT;
=======
void (*polarssl_exit)( int status ) = POLARSSL_PLATFORM_STD_EXIT;
>>>>>>> dccb80b7

int mbedtls_platform_set_exit( void (*exit_func)( int status ) )
{
    mbedtls_exit = exit_func;
    return( 0 );
}
#endif /* MBEDTLS_PLATFORM_EXIT_ALT */

#endif /* MBEDTLS_PLATFORM_C */<|MERGE_RESOLUTION|>--- conflicted
+++ resolved
@@ -154,11 +154,7 @@
 #define MBEDTLS_PLATFORM_STD_EXIT   platform_exit_uninit
 #endif /* !MBEDTLS_PLATFORM_STD_EXIT */
 
-<<<<<<< HEAD
-int (*mbedtls_exit)( int status ) = MBEDTLS_PLATFORM_STD_EXIT;
-=======
-void (*polarssl_exit)( int status ) = POLARSSL_PLATFORM_STD_EXIT;
->>>>>>> dccb80b7
+void (*mbedtls_exit)( int status ) = MBEDTLS_PLATFORM_STD_EXIT;
 
 int mbedtls_platform_set_exit( void (*exit_func)( int status ) )
 {
