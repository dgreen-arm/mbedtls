--- conflicted
+++ resolved
@@ -1565,26 +1565,6 @@
         }
     }
 
-<<<<<<< HEAD
-    bad |= ( pad_count < 8 );
-
-    if( bad )
-    {
-        ret = MBEDTLS_ERR_RSA_INVALID_PADDING;
-        goto cleanup;
-    }
-
-    if( ilen - ( p - buf ) > output_max_len )
-    {
-        ret = MBEDTLS_ERR_RSA_OUTPUT_TOO_LARGE;
-        goto cleanup;
-    }
-
-    *olen = ilen - (p - buf);
-    if( *olen != 0 )
-        memcpy( output, p, *olen );
-    ret = 0;
-=======
     /* If pad_done is still zero, there's no data, only unfinished padding. */
     bad |= if_int( pad_done, 0, 1 );
 
@@ -1653,7 +1633,6 @@
      * when this function returns is not specified. Making it equivalent
      * to the good case limits the risks of leaking the padding validity. */
     *olen = plaintext_size;
->>>>>>> 01b34fb3
 
 cleanup:
     mbedtls_platform_zeroize( buf, sizeof( buf ) );
