/*
 *  SSL client with options
 *
 *  Copyright (C) 2006-2013, Brainspark B.V.
 *
 *  This file is part of PolarSSL (http://www.polarssl.org)
 *  Lead Maintainer: Paul Bakker <polarssl_maintainer at polarssl.org>
 *
 *  All rights reserved.
 *
 *  This program is free software; you can redistribute it and/or modify
 *  it under the terms of the GNU General Public License as published by
 *  the Free Software Foundation; either version 2 of the License, or
 *  (at your option) any later version.
 *
 *  This program is distributed in the hope that it will be useful,
 *  but WITHOUT ANY WARRANTY; without even the implied warranty of
 *  MERCHANTABILITY or FITNESS FOR A PARTICULAR PURPOSE.  See the
 *  GNU General Public License for more details.
 *
 *  You should have received a copy of the GNU General Public License along
 *  with this program; if not, write to the Free Software Foundation, Inc.,
 *  51 Franklin Street, Fifth Floor, Boston, MA 02110-1301 USA.
 */

#if !defined(POLARSSL_CONFIG_FILE)
#include "polarssl/config.h"
#else
#include POLARSSL_CONFIG_FILE
#endif

#if !defined(POLARSSL_ENTROPY_C) ||  \
    !defined(POLARSSL_SSL_TLS_C) || !defined(POLARSSL_SSL_SRV_C) || \
    !defined(POLARSSL_NET_C) || !defined(POLARSSL_CTR_DRBG_C)
#include <stdio.h>
int main( int argc, char *argv[] )
{
    ((void) argc);
    ((void) argv);

    printf("POLARSSL_ENTROPY_C and/or "
           "POLARSSL_SSL_TLS_C and/or POLARSSL_SSL_SRV_C and/or "
           "POLARSSL_NET_C and/or POLARSSL_CTR_DRBG_C not defined.\n");
    return( 0 );
}
#else

#if defined(POLARSSL_SSL_SERVER_NAME_INDICATION) && defined(POLARSSL_FS_IO)
#define POLARSSL_SNI
#endif

#if defined(POLARSSL_PLATFORM_C)
#include "polarssl/platform.h"
#else
#define polarssl_malloc     malloc
#define polarssl_free       free
#endif

#if defined(_WIN32)
#include <windows.h>
#endif

#include <string.h>
#include <stdlib.h>
#include <stdio.h>

#if !defined(_WIN32)
#include <signal.h>
#endif

#include "polarssl/net.h"
#include "polarssl/ssl.h"
#include "polarssl/entropy.h"
#include "polarssl/ctr_drbg.h"
#include "polarssl/certs.h"
#include "polarssl/x509.h"
#include "polarssl/error.h"
#include "polarssl/debug.h"

#if defined(POLARSSL_SSL_CACHE_C)
#include "polarssl/ssl_cache.h"
#endif

#if defined(POLARSSL_SSL_COOKIE_C)
#include "polarssl/ssl_cookie.h"
#endif

#if defined(POLARSSL_MEMORY_BUFFER_ALLOC_C)
#include "polarssl/memory.h"
#endif

#define DFL_SERVER_ADDR         NULL
#define DFL_SERVER_PORT         4433
#define DFL_DEBUG_LEVEL         0
#define DFL_NBIO                0
#define DFL_READ_TIMEOUT        0
#define DFL_CA_FILE             ""
#define DFL_CA_PATH             ""
#define DFL_CRT_FILE            ""
#define DFL_KEY_FILE            ""
#define DFL_CRT_FILE2           ""
#define DFL_KEY_FILE2           ""
#define DFL_PSK                 ""
#define DFL_PSK_IDENTITY        "Client_identity"
#define DFL_PSK_LIST            NULL
#define DFL_FORCE_CIPHER        0
#define DFL_VERSION_SUITES      NULL
#define DFL_RENEGOTIATION       SSL_RENEGOTIATION_DISABLED
#define DFL_ALLOW_LEGACY        SSL_LEGACY_NO_RENEGOTIATION
#define DFL_RENEGOTIATE         0
#define DFL_RENEGO_DELAY        -2
#define DFL_EXCHANGES           1
#define DFL_MIN_VERSION         -1
#define DFL_MAX_VERSION         -1
#define DFL_AUTH_MODE           SSL_VERIFY_OPTIONAL
#define DFL_MFL_CODE            SSL_MAX_FRAG_LEN_NONE
#define DFL_TICKETS             SSL_SESSION_TICKETS_ENABLED
#define DFL_TICKET_TIMEOUT      -1
#define DFL_CACHE_MAX           -1
#define DFL_CACHE_TIMEOUT       -1
#define DFL_SNI                 NULL
#define DFL_ALPN_STRING         NULL
#define DFL_DHM_FILE            NULL
<<<<<<< HEAD
#define DFL_TRANSPORT           SSL_TRANSPORT_STREAM
#define DFL_COOKIES             1
#define DFL_ANTI_REPLAY         -1
#define DFL_HS_TO_MIN           0
#define DFL_HS_TO_MAX           0
#define DFL_BADMAC_LIMIT        -1
=======
#define DFL_EXTENDED_MS         -1
>>>>>>> b3c6a97b

#define LONG_RESPONSE "<p>01-blah-blah-blah-blah-blah-blah-blah-blah-blah\r\n" \
    "02-blah-blah-blah-blah-blah-blah-blah-blah-blah-blah-blah-blah-blah\r\n"  \
    "03-blah-blah-blah-blah-blah-blah-blah-blah-blah-blah-blah-blah-blah\r\n"  \
    "04-blah-blah-blah-blah-blah-blah-blah-blah-blah-blah-blah-blah-blah\r\n"  \
    "05-blah-blah-blah-blah-blah-blah-blah-blah-blah-blah-blah-blah-blah\r\n"  \
    "06-blah-blah-blah-blah-blah-blah-blah-blah-blah-blah-blah-blah-blah\r\n"  \
    "07-blah-blah-blah-blah-blah-blah-blah-blah-blah-blah-blah-blah</p>\r\n"

/* Uncomment LONG_RESPONSE at the end of HTTP_RESPONSE to test sending longer
 * packets (for fragmentation purposes) */
#define HTTP_RESPONSE \
    "HTTP/1.0 200 OK\r\nContent-Type: text/html\r\n\r\n" \
    "<h2>PolarSSL Test Server</h2>\r\n" \
    "<p>Successful connection using: %s</p>\r\n" // LONG_RESPONSE

/*
 * Size of the basic I/O buffer. Able to hold our default response.
 *
 * You will need to adapt the ssl_get_bytes_avail() test in ssl-opt.sh
 * if you change this value to something outside the range <= 100 or > 500
 */
#define IO_BUF_LEN      200

/*
 * global options
 */
struct options
{
    const char *server_addr;    /* address on which the ssl service runs    */
    int server_port;            /* port on which the ssl service runs       */
    int debug_level;            /* level of debugging                       */
    int nbio;                   /* should I/O be blocking?                  */
    uint32_t read_timeout;      /* timeout on ssl_read() in milliseconds    */
    const char *ca_file;        /* the file with the CA certificate(s)      */
    const char *ca_path;        /* the path with the CA certificate(s) reside */
    const char *crt_file;       /* the file with the server certificate     */
    const char *key_file;       /* the file with the server key             */
    const char *crt_file2;      /* the file with the 2nd server certificate */
    const char *key_file2;      /* the file with the 2nd server key         */
    const char *psk;            /* the pre-shared key                       */
    const char *psk_identity;   /* the pre-shared key identity              */
    char *psk_list;             /* list of PSK id/key pairs for callback    */
    int force_ciphersuite[2];   /* protocol/ciphersuite to use, or all      */
    const char *version_suites; /* per-version ciphersuites                 */
    int renegotiation;          /* enable / disable renegotiation           */
    int allow_legacy;           /* allow legacy renegotiation               */
    int renegotiate;            /* attempt renegotiation?                   */
    int renego_delay;           /* delay before enforcing renegotiation     */
    int exchanges;              /* number of data exchanges                 */
    int min_version;            /* minimum protocol version accepted        */
    int max_version;            /* maximum protocol version accepted        */
    int auth_mode;              /* verify mode for connection               */
    unsigned char mfl_code;     /* code for maximum fragment length         */
    int tickets;                /* enable / disable session tickets         */
    int ticket_timeout;         /* session ticket lifetime                  */
    int cache_max;              /* max number of session cache entries      */
    int cache_timeout;          /* expiration delay of session cache entries */
    char *sni;                  /* string describing sni information        */
    const char *alpn_string;    /* ALPN supported protocols                 */
    const char *dhm_file;       /* the file with the DH parameters          */
<<<<<<< HEAD
    int transport;              /* TLS or DTLS?                             */
    int cookies;                /* Use cookies for DTLS? -1 to break them   */
    int anti_replay;            /* Use anti-replay for DTLS? -1 for default */
    uint32_t hs_to_min;         /* Initial value of DTLS handshake timer    */
    uint32_t hs_to_max;         /* Max value of DTLS handshake timer        */
    int badmac_limit;           /* Limit of records with bad MAC            */
=======
    char extended_ms;           /* allow negotiation of extended MS?        */
>>>>>>> b3c6a97b
} opt;

static void my_debug( void *ctx, int level, const char *str )
{
    ((void) level);

    fprintf( (FILE *) ctx, "%s", str );
    fflush(  (FILE *) ctx  );
}

/*
 * Test recv/send functions that make sure each try returns
 * WANT_READ/WANT_WRITE at least once before sucesseding
 */
static int my_recv( void *ctx, unsigned char *buf, size_t len )
{
    static int first_try = 1;
    int ret;

    if( first_try )
    {
        first_try = 0;
        return( POLARSSL_ERR_NET_WANT_READ );
    }

    ret = net_recv( ctx, buf, len );
    if( ret != POLARSSL_ERR_NET_WANT_READ )
        first_try = 1; /* Next call will be a new operation */
    return( ret );
}

static int my_send( void *ctx, const unsigned char *buf, size_t len )
{
    static int first_try = 1;
    int ret;

    if( first_try )
    {
        first_try = 0;
        return( POLARSSL_ERR_NET_WANT_WRITE );
    }

    ret = net_send( ctx, buf, len );
    if( ret != POLARSSL_ERR_NET_WANT_WRITE )
        first_try = 1; /* Next call will be a new operation */
    return( ret );
}

#if defined(POLARSSL_X509_CRT_PARSE_C)
#if defined(POLARSSL_FS_IO)
#define USAGE_IO \
    "    ca_file=%%s          The single file containing the top-level CA(s) you fully trust\n" \
    "                        default: \"\" (pre-loaded)\n" \
    "    ca_path=%%s          The path containing the top-level CA(s) you fully trust\n" \
    "                        default: \"\" (pre-loaded) (overrides ca_file)\n" \
    "    crt_file=%%s         Your own cert and chain (in bottom to top order, top may be omitted)\n" \
    "                        default: see note after key_file2\n" \
    "    key_file=%%s         default: see note after key_file2\n" \
    "    crt_file2=%%s        Your second cert and chain (in bottom to top order, top may be omitted)\n" \
    "                        default: see note after key_file2\n" \
    "    key_file2=%%s        default: see note below\n" \
    "                        note: if neither crt_file/key_file nor crt_file2/key_file2 are used,\n" \
    "                              preloaded certificate(s) and key(s) are used if available\n" \
    "    dhm_file=%%s        File containing Diffie-Hellman parameters\n" \
    "                       default: preloaded parameters\n"
#else
#define USAGE_IO \
    "\n"                                                    \
    "    No file operations available (POLARSSL_FS_IO not defined)\n" \
    "\n"
#endif /* POLARSSL_FS_IO */
#else
#define USAGE_IO ""
#endif /* POLARSSL_X509_CRT_PARSE_C */

#if defined(POLARSSL_KEY_EXCHANGE__SOME__PSK_ENABLED)
#define USAGE_PSK                                                   \
    "    psk=%%s              default: \"\" (in hex, without 0x)\n" \
    "    psk_identity=%%s     default: \"Client_identity\"\n"
#else
#define USAGE_PSK ""
#endif /* POLARSSL_KEY_EXCHANGE__SOME__PSK_ENABLED */

#if defined(POLARSSL_SSL_SESSION_TICKETS)
#define USAGE_TICKETS                                       \
    "    tickets=%%d          default: 1 (enabled)\n"       \
    "    ticket_timeout=%%d   default: ticket default (1d)\n"
#else
#define USAGE_TICKETS ""
#endif /* POLARSSL_SSL_SESSION_TICKETS */

#if defined(POLARSSL_SSL_CACHE_C)
#define USAGE_CACHE                                             \
    "    cache_max=%%d        default: cache default (50)\n"    \
    "    cache_timeout=%%d    default: cache default (1d)\n"
#else
#define USAGE_CACHE ""
#endif /* POLARSSL_SSL_CACHE_C */

#if defined(POLARSSL_SNI)
#define USAGE_SNI                                                           \
    "    sni=%%s              name1,cert1,key1[,name2,cert2,key2[,...]]\n"  \
    "                         default: disabled\n"
#else
#define USAGE_SNI ""
#endif /* POLARSSL_SNI */

#if defined(POLARSSL_SSL_MAX_FRAGMENT_LENGTH)
#define USAGE_MAX_FRAG_LEN                                      \
    "    max_frag_len=%%d     default: 16384 (tls default)\n"   \
    "                        options: 512, 1024, 2048, 4096\n"
#else
#define USAGE_MAX_FRAG_LEN ""
#endif /* POLARSSL_SSL_MAX_FRAGMENT_LENGTH */

#if defined(POLARSSL_SSL_ALPN)
#define USAGE_ALPN \
    "    alpn=%%s             default: \"\" (disabled)\n"   \
    "                        example: spdy/1,http/1.1\n"
#else
#define USAGE_ALPN ""
#endif /* POLARSSL_SSL_ALPN */

<<<<<<< HEAD
#if defined(POLARSSL_SSL_DTLS_HELLO_VERIFY)
#define USAGE_COOKIES \
    "    cookies=0/1/-1      default: 1 (enabled)\n"        \
    "                        0: disabled, -1: library default (broken)\n"
#else
#define USAGE_COOKIES ""
#endif

#if defined(POLARSSL_SSL_DTLS_ANTI_REPLAY)
#define USAGE_ANTI_REPLAY \
    "    anti_replay=0/1     default: (library default: enabled)\n"
#else
#define USAGE_ANTI_REPLAY ""
#endif

#if defined(POLARSSL_SSL_DTLS_BADMAC_LIMIT)
#define USAGE_BADMAC_LIMIT \
    "    badmac_limit=%%d     default: (library default: disabled)\n"
#else
#define USAGE_BADMAC_LIMIT ""
#endif

#if defined(POLARSSL_SSL_PROTO_DTLS)
#define USAGE_DTLS \
    "    dtls=%%d             default: 0 (TLS)\n"                           \
    "    hs_timeout=%%d-%%d    default: (library default: 1000-60000)\n"    \
    "                        range of DTLS handshake timeouts in millisecs\n"
#else
#define USAGE_DTLS ""
=======
#if defined(POLARSSL_SSL_EXTENDED_MASTER_SECRET)
#define USAGE_EMS \
    "    extended_ms=0/1     default: (library default: on)\n"
#else
#define USAGE_EMS ""
>>>>>>> b3c6a97b
#endif

#define USAGE \
    "\n usage: ssl_server2 param=<>...\n"                   \
    "\n acceptable parameters:\n"                           \
    "    server_addr=%%d      default: (all interfaces)\n"  \
    "    server_port=%%d      default: 4433\n"              \
    "    debug_level=%%d      default: 0 (disabled)\n"      \
    "    nbio=%%d             default: 0 (blocking I/O)\n"  \
    "                        options: 1 (non-blocking), 2 (added delays)\n" \
    "    read_timeout=%%d     default: 0 (no timeout)\n"    \
    "\n"                                                    \
    USAGE_DTLS                                              \
    USAGE_COOKIES                                           \
    USAGE_ANTI_REPLAY                                       \
    USAGE_BADMAC_LIMIT                                      \
    "\n"                                                    \
    "    auth_mode=%%s        default: \"optional\"\n"      \
    "                        options: none, optional, required\n" \
    USAGE_IO                                                \
    USAGE_SNI                                               \
    "\n"                                                    \
    USAGE_PSK                                               \
    "\n"                                                    \
    "    renegotiation=%%d    default: 1 (enabled)\n"       \
    "    allow_legacy=%%d     default: 0 (disabled)\n"      \
    "    renegotiate=%%d      default: 0 (disabled)\n"      \
    "    renego_delay=%%d     default: -2 (library default)\n" \
    "    exchanges=%%d        default: 1\n"                 \
    "\n"                                                    \
    USAGE_TICKETS                                           \
    USAGE_CACHE                                             \
    USAGE_MAX_FRAG_LEN                                      \
    USAGE_ALPN                                              \
    USAGE_EMS                                               \
    "\n"                                                    \
    "    min_version=%%s      default: \"ssl3\"\n"          \
    "    max_version=%%s      default: \"tls1_2\"\n"        \
    "    force_version=%%s    default: \"\" (none)\n"       \
    "                        options: ssl3, tls1, tls1_1, tls1_2, dtls1, dtls1_2\n" \
    "\n"                                                                \
    "    version_suites=a,b,c,d      per-version ciphersuites\n"        \
    "                                in order from ssl3 to tls1_2\n"    \
    "                                default: all enabled\n"            \
    "    force_ciphersuite=<name>    default: all enabled\n"            \
    " acceptable ciphersuite names:\n"

/*
 * Used by sni_parse and psk_parse to handle coma-separated lists
 */
#define GET_ITEM( dst )         \
    dst = p;                    \
    while( *p != ',' )          \
        if( ++p > end )         \
            return( NULL );     \
    *p++ = '\0';

#if defined(POLARSSL_SNI)
typedef struct _sni_entry sni_entry;

struct _sni_entry {
    const char *name;
    x509_crt *cert;
    pk_context *key;
    sni_entry *next;
};

/*
 * Parse a string of triplets name1,crt1,key1[,name2,crt2,key2[,...]]
 * into a usable sni_entry list.
 *
 * Modifies the input string! This is not production quality!
 * (leaks memory if parsing fails, no error reporting, ...)
 */
sni_entry *sni_parse( char *sni_string )
{
    sni_entry *cur = NULL, *new = NULL;
    char *p = sni_string;
    char *end = p;
    char *crt_file, *key_file;

    while( *end != '\0' )
        ++end;
    *end = ',';

    while( p <= end )
    {
        if( ( new = polarssl_malloc( sizeof( sni_entry ) ) ) == NULL )
            return( NULL );

        memset( new, 0, sizeof( sni_entry ) );

        if( ( new->cert = polarssl_malloc( sizeof( x509_crt ) ) ) == NULL ||
            ( new->key = polarssl_malloc( sizeof( pk_context ) ) ) == NULL )
            return( NULL );

        x509_crt_init( new->cert );
        pk_init( new->key );

        GET_ITEM( new->name );
        GET_ITEM( crt_file );
        GET_ITEM( key_file );

        if( x509_crt_parse_file( new->cert, crt_file ) != 0 ||
            pk_parse_keyfile( new->key, key_file, "" ) != 0 )
            return( NULL );

        new->next = cur;
        cur = new;
    }

    return( cur );
}

void sni_free( sni_entry *head )
{
    sni_entry *cur = head, *next;

    while( cur != NULL )
    {
        x509_crt_free( cur->cert );
        polarssl_free( cur->cert );

        pk_free( cur->key );
        polarssl_free( cur->key );

        next = cur->next;
        polarssl_free( cur );
        cur = next;
    }
}

/*
 * SNI callback.
 */
int sni_callback( void *p_info, ssl_context *ssl,
                  const unsigned char *name, size_t name_len )
{
    sni_entry *cur = (sni_entry *) p_info;

    while( cur != NULL )
    {
        if( name_len == strlen( cur->name ) &&
            memcmp( name, cur->name, name_len ) == 0 )
        {
            return( ssl_set_own_cert( ssl, cur->cert, cur->key ) );
        }

        cur = cur->next;
    }

    return( -1 );
}

#endif /* POLARSSL_SNI */

#if defined(POLARSSL_KEY_EXCHANGE__SOME__PSK_ENABLED)

#define HEX2NUM( c )                    \
        if( c >= '0' && c <= '9' )      \
            c -= '0';                   \
        else if( c >= 'a' && c <= 'f' ) \
            c -= 'a' - 10;              \
        else if( c >= 'A' && c <= 'F' ) \
            c -= 'A' - 10;              \
        else                            \
            return( -1 );

/*
 * Convert a hex string to bytes.
 * Return 0 on success, -1 on error.
 */
int unhexify( unsigned char *output, const char *input, size_t *olen )
{
    unsigned char c;
    size_t j;

    *olen = strlen( input );
    if( *olen % 2 != 0 || *olen / 2 > POLARSSL_PSK_MAX_LEN )
        return( -1 );
    *olen /= 2;

    for( j = 0; j < *olen * 2; j += 2 )
    {
        c = input[j];
        HEX2NUM( c );
        output[ j / 2 ] = c << 4;

        c = input[j + 1];
        HEX2NUM( c );
        output[ j / 2 ] |= c;
    }

    return( 0 );
}

typedef struct _psk_entry psk_entry;

struct _psk_entry
{
    const char *name;
    size_t key_len;
    unsigned char key[POLARSSL_PSK_MAX_LEN];
    psk_entry *next;
};

/*
 * Parse a string of pairs name1,key1[,name2,key2[,...]]
 * into a usable psk_entry list.
 *
 * Modifies the input string! This is not production quality!
 * (leaks memory if parsing fails, no error reporting, ...)
 */
psk_entry *psk_parse( char *psk_string )
{
    psk_entry *cur = NULL, *new = NULL;
    char *p = psk_string;
    char *end = p;
    char *key_hex;

    while( *end != '\0' )
        ++end;
    *end = ',';

    while( p <= end )
    {
        if( ( new = polarssl_malloc( sizeof( psk_entry ) ) ) == NULL )
            return( NULL );

        memset( new, 0, sizeof( psk_entry ) );

        GET_ITEM( new->name );
        GET_ITEM( key_hex );

        if( unhexify( new->key, key_hex, &new->key_len ) != 0 )
            return( NULL );

        new->next = cur;
        cur = new;
    }

    return( cur );
}

/*
 * Free a list of psk_entry's
 */
void psk_free( psk_entry *head )
{
    psk_entry *next;

    while( head != NULL )
    {
        next = head->next;
        polarssl_free( head );
        head = next;
    }
}

/*
 * PSK callback
 */
int psk_callback( void *p_info, ssl_context *ssl,
                  const unsigned char *name, size_t name_len )
{
    psk_entry *cur = (psk_entry *) p_info;

    while( cur != NULL )
    {
        if( name_len == strlen( cur->name ) &&
            memcmp( name, cur->name, name_len ) == 0 )
        {
            return( ssl_set_psk( ssl, cur->key, cur->key_len,
                                 name, name_len ) );
        }

        cur = cur->next;
    }

    return( -1 );
}
#endif /* POLARSSL_KEY_EXCHANGE__SOME__PSK_ENABLED */

static int listen_fd, client_fd = -1;

/* Interruption handler to ensure clean exit (for valgrind testing) */
#if !defined(_WIN32)
static int received_sigterm = 0;
void term_handler( int sig )
{
    ((void) sig);
    received_sigterm = 1;
    net_close( listen_fd ); /* causes net_accept() to abort */
    net_close( client_fd ); /* causes net_read() to abort */
}
#endif

int main( int argc, char *argv[] )
{
    int ret = 0, len, written, frags, exchanges;
    int version_suites[4][2];
    unsigned char buf[IO_BUF_LEN];
#if defined(POLARSSL_KEY_EXCHANGE__SOME__PSK_ENABLED)
    unsigned char psk[POLARSSL_PSK_MAX_LEN];
    size_t psk_len = 0;
    psk_entry *psk_info = NULL;
#endif
    const char *pers = "ssl_server2";
    unsigned char client_ip[16] = { 0 };
#if defined(POLARSSL_SSL_COOKIE_C)
    ssl_cookie_ctx cookie_ctx;
#endif

    entropy_context entropy;
    ctr_drbg_context ctr_drbg;
    ssl_context ssl;
#if defined(POLARSSL_X509_CRT_PARSE_C)
    x509_crt cacert;
    x509_crt srvcert;
    pk_context pkey;
    x509_crt srvcert2;
    pk_context pkey2;
    int key_cert_init = 0, key_cert_init2 = 0;
#endif
#if defined(POLARSSL_DHM_C) && defined(POLARSSL_FS_IO)
    dhm_context dhm;
#endif
#if defined(POLARSSL_SSL_CACHE_C)
    ssl_cache_context cache;
#endif
#if defined(POLARSSL_SNI)
    sni_entry *sni_info = NULL;
#endif
#if defined(POLARSSL_SSL_ALPN)
    const char *alpn_list[10];
#endif
#if defined(POLARSSL_MEMORY_BUFFER_ALLOC_C)
    unsigned char alloc_buf[100000];
#endif

    int i;
    char *p, *q;
    const int *list;

#if defined(POLARSSL_MEMORY_BUFFER_ALLOC_C)
    memory_buffer_alloc_init( alloc_buf, sizeof(alloc_buf) );
#endif

    /*
     * Make sure memory references are valid in case we exit early.
     */
    listen_fd = 0;
    memset( &ssl, 0, sizeof( ssl_context ) );
#if defined(POLARSSL_X509_CRT_PARSE_C)
    x509_crt_init( &cacert );
    x509_crt_init( &srvcert );
    pk_init( &pkey );
    x509_crt_init( &srvcert2 );
    pk_init( &pkey2 );
#endif
#if defined(POLARSSL_DHM_C) && defined(POLARSSL_FS_IO)
    dhm_init( &dhm );
#endif
#if defined(POLARSSL_SSL_CACHE_C)
    ssl_cache_init( &cache );
#endif
#if defined(POLARSSL_SSL_ALPN)
    memset( (void *) alpn_list, 0, sizeof( alpn_list ) );
#endif
#if defined(POLARSSL_SSL_COOKIE_C)
    ssl_cookie_init( &cookie_ctx );
#endif

#if !defined(_WIN32)
    /* Abort cleanly on SIGTERM */
    signal( SIGTERM, term_handler );
#endif

    if( argc == 0 )
    {
    usage:
        if( ret == 0 )
            ret = 1;

        printf( USAGE );

        list = ssl_list_ciphersuites();
        while( *list )
        {
            printf(" %-42s", ssl_get_ciphersuite_name( *list ) );
            list++;
            if( !*list )
                break;
            printf(" %s\n", ssl_get_ciphersuite_name( *list ) );
            list++;
        }
        printf("\n");
        goto exit;
    }

    opt.server_addr         = DFL_SERVER_ADDR;
    opt.server_port         = DFL_SERVER_PORT;
    opt.debug_level         = DFL_DEBUG_LEVEL;
    opt.nbio                = DFL_NBIO;
    opt.read_timeout        = DFL_READ_TIMEOUT;
    opt.ca_file             = DFL_CA_FILE;
    opt.ca_path             = DFL_CA_PATH;
    opt.crt_file            = DFL_CRT_FILE;
    opt.key_file            = DFL_KEY_FILE;
    opt.crt_file2           = DFL_CRT_FILE2;
    opt.key_file2           = DFL_KEY_FILE2;
    opt.psk                 = DFL_PSK;
    opt.psk_identity        = DFL_PSK_IDENTITY;
    opt.psk_list            = DFL_PSK_LIST;
    opt.force_ciphersuite[0]= DFL_FORCE_CIPHER;
    opt.version_suites      = DFL_VERSION_SUITES;
    opt.renegotiation       = DFL_RENEGOTIATION;
    opt.allow_legacy        = DFL_ALLOW_LEGACY;
    opt.renegotiate         = DFL_RENEGOTIATE;
    opt.renego_delay        = DFL_RENEGO_DELAY;
    opt.exchanges           = DFL_EXCHANGES;
    opt.min_version         = DFL_MIN_VERSION;
    opt.max_version         = DFL_MAX_VERSION;
    opt.auth_mode           = DFL_AUTH_MODE;
    opt.mfl_code            = DFL_MFL_CODE;
    opt.tickets             = DFL_TICKETS;
    opt.ticket_timeout      = DFL_TICKET_TIMEOUT;
    opt.cache_max           = DFL_CACHE_MAX;
    opt.cache_timeout       = DFL_CACHE_TIMEOUT;
    opt.sni                 = DFL_SNI;
    opt.alpn_string         = DFL_ALPN_STRING;
    opt.dhm_file            = DFL_DHM_FILE;
<<<<<<< HEAD
    opt.transport           = DFL_TRANSPORT;
    opt.cookies             = DFL_COOKIES;
    opt.anti_replay         = DFL_ANTI_REPLAY;
    opt.hs_to_min           = DFL_HS_TO_MIN;
    opt.hs_to_max           = DFL_HS_TO_MAX;
    opt.badmac_limit        = DFL_BADMAC_LIMIT;
=======
    opt.extended_ms         = DFL_EXTENDED_MS;
>>>>>>> b3c6a97b

    for( i = 1; i < argc; i++ )
    {
        p = argv[i];
        if( ( q = strchr( p, '=' ) ) == NULL )
            goto usage;
        *q++ = '\0';

        if( strcmp( p, "server_port" ) == 0 )
        {
            opt.server_port = atoi( q );
            if( opt.server_port < 1 || opt.server_port > 65535 )
                goto usage;
        }
        else if( strcmp( p, "server_addr" ) == 0 )
            opt.server_addr = q;
        else if( strcmp( p, "dtls" ) == 0 )
        {
            int t = atoi( q );
            if( t == 0 )
                opt.transport = SSL_TRANSPORT_STREAM;
            else if( t == 1 )
                opt.transport = SSL_TRANSPORT_DATAGRAM;
            else
                goto usage;
        }
        else if( strcmp( p, "debug_level" ) == 0 )
        {
            opt.debug_level = atoi( q );
            if( opt.debug_level < 0 || opt.debug_level > 65535 )
                goto usage;
        }
        else if( strcmp( p, "nbio" ) == 0 )
        {
            opt.nbio = atoi( q );
            if( opt.nbio < 0 || opt.nbio > 2 )
                goto usage;
        }
        else if( strcmp( p, "read_timeout" ) == 0 )
            opt.read_timeout = atoi( q );
        else if( strcmp( p, "ca_file" ) == 0 )
            opt.ca_file = q;
        else if( strcmp( p, "ca_path" ) == 0 )
            opt.ca_path = q;
        else if( strcmp( p, "crt_file" ) == 0 )
            opt.crt_file = q;
        else if( strcmp( p, "key_file" ) == 0 )
            opt.key_file = q;
        else if( strcmp( p, "crt_file2" ) == 0 )
            opt.crt_file2 = q;
        else if( strcmp( p, "key_file2" ) == 0 )
            opt.key_file2 = q;
        else if( strcmp( p, "dhm_file" ) == 0 )
            opt.dhm_file = q;
        else if( strcmp( p, "psk" ) == 0 )
            opt.psk = q;
        else if( strcmp( p, "psk_identity" ) == 0 )
            opt.psk_identity = q;
        else if( strcmp( p, "psk_list" ) == 0 )
            opt.psk_list = q;
        else if( strcmp( p, "force_ciphersuite" ) == 0 )
        {
            opt.force_ciphersuite[0] = ssl_get_ciphersuite_id( q );

            if( opt.force_ciphersuite[0] == 0 )
            {
                ret = 2;
                goto usage;
            }
            opt.force_ciphersuite[1] = 0;
        }
        else if( strcmp( p, "version_suites" ) == 0 )
            opt.version_suites = q;
        else if( strcmp( p, "renegotiation" ) == 0 )
        {
            opt.renegotiation = (atoi( q )) ? SSL_RENEGOTIATION_ENABLED :
                                              SSL_RENEGOTIATION_DISABLED;
        }
        else if( strcmp( p, "allow_legacy" ) == 0 )
        {
            opt.allow_legacy = atoi( q );
            if( opt.allow_legacy < 0 || opt.allow_legacy > 1 )
                goto usage;
        }
        else if( strcmp( p, "renegotiate" ) == 0 )
        {
            opt.renegotiate = atoi( q );
            if( opt.renegotiate < 0 || opt.renegotiate > 1 )
                goto usage;
        }
        else if( strcmp( p, "renego_delay" ) == 0 )
        {
            opt.renego_delay = atoi( q );
        }
        else if( strcmp( p, "exchanges" ) == 0 )
        {
            opt.exchanges = atoi( q );
            if( opt.exchanges < 0 )
                goto usage;
        }
        else if( strcmp( p, "min_version" ) == 0 )
        {
            if( strcmp( q, "ssl3" ) == 0 )
                opt.min_version = SSL_MINOR_VERSION_0;
            else if( strcmp( q, "tls1" ) == 0 )
                opt.min_version = SSL_MINOR_VERSION_1;
            else if( strcmp( q, "tls1_1" ) == 0 ||
                     strcmp( q, "dtls1" ) == 0 )
                opt.min_version = SSL_MINOR_VERSION_2;
            else if( strcmp( q, "tls1_2" ) == 0 ||
                     strcmp( q, "dtls1_2" ) == 0 )
                opt.min_version = SSL_MINOR_VERSION_3;
            else
                goto usage;
        }
        else if( strcmp( p, "max_version" ) == 0 )
        {
            if( strcmp( q, "ssl3" ) == 0 )
                opt.max_version = SSL_MINOR_VERSION_0;
            else if( strcmp( q, "tls1" ) == 0 )
                opt.max_version = SSL_MINOR_VERSION_1;
            else if( strcmp( q, "tls1_1" ) == 0 ||
                     strcmp( q, "dtls1" ) == 0 )
                opt.max_version = SSL_MINOR_VERSION_2;
            else if( strcmp( q, "tls1_2" ) == 0 ||
                     strcmp( q, "dtls1_2" ) == 0 )
                opt.max_version = SSL_MINOR_VERSION_3;
            else
                goto usage;
        }
        else if( strcmp( p, "force_version" ) == 0 )
        {
            if( strcmp( q, "ssl3" ) == 0 )
            {
                opt.min_version = SSL_MINOR_VERSION_0;
                opt.max_version = SSL_MINOR_VERSION_0;
            }
            else if( strcmp( q, "tls1" ) == 0 )
            {
                opt.min_version = SSL_MINOR_VERSION_1;
                opt.max_version = SSL_MINOR_VERSION_1;
            }
            else if( strcmp( q, "tls1_1" ) == 0 )
            {
                opt.min_version = SSL_MINOR_VERSION_2;
                opt.max_version = SSL_MINOR_VERSION_2;
            }
            else if( strcmp( q, "tls1_2" ) == 0 )
            {
                opt.min_version = SSL_MINOR_VERSION_3;
                opt.max_version = SSL_MINOR_VERSION_3;
            }
            else if( strcmp( q, "dtls1" ) == 0 )
            {
                opt.min_version = SSL_MINOR_VERSION_2;
                opt.max_version = SSL_MINOR_VERSION_2;
                opt.transport = SSL_TRANSPORT_DATAGRAM;
            }
            else if( strcmp( q, "dtls1_2" ) == 0 )
            {
                opt.min_version = SSL_MINOR_VERSION_3;
                opt.max_version = SSL_MINOR_VERSION_3;
                opt.transport = SSL_TRANSPORT_DATAGRAM;
            }
            else
                goto usage;
        }
        else if( strcmp( p, "auth_mode" ) == 0 )
        {
            if( strcmp( q, "none" ) == 0 )
                opt.auth_mode = SSL_VERIFY_NONE;
            else if( strcmp( q, "optional" ) == 0 )
                opt.auth_mode = SSL_VERIFY_OPTIONAL;
            else if( strcmp( q, "required" ) == 0 )
                opt.auth_mode = SSL_VERIFY_REQUIRED;
            else
                goto usage;
        }
        else if( strcmp( p, "max_frag_len" ) == 0 )
        {
            if( strcmp( q, "512" ) == 0 )
                opt.mfl_code = SSL_MAX_FRAG_LEN_512;
            else if( strcmp( q, "1024" ) == 0 )
                opt.mfl_code = SSL_MAX_FRAG_LEN_1024;
            else if( strcmp( q, "2048" ) == 0 )
                opt.mfl_code = SSL_MAX_FRAG_LEN_2048;
            else if( strcmp( q, "4096" ) == 0 )
                opt.mfl_code = SSL_MAX_FRAG_LEN_4096;
            else
                goto usage;
        }
        else if( strcmp( p, "alpn" ) == 0 )
        {
            opt.alpn_string = q;
        }
        else if( strcmp( p, "extended_ms" ) == 0 )
        {
            switch( atoi( q ) )
            {
                case 0: opt.extended_ms = SSL_EXTENDED_MS_DISABLED; break;
                case 1: opt.extended_ms = SSL_EXTENDED_MS_ENABLED; break;
                default: goto usage;
            }
        }
        else if( strcmp( p, "tickets" ) == 0 )
        {
            opt.tickets = atoi( q );
            if( opt.tickets < 0 || opt.tickets > 1 )
                goto usage;
        }
        else if( strcmp( p, "ticket_timeout" ) == 0 )
        {
            opt.ticket_timeout = atoi( q );
            if( opt.ticket_timeout < 0 )
                goto usage;
        }
        else if( strcmp( p, "cache_max" ) == 0 )
        {
            opt.cache_max = atoi( q );
            if( opt.cache_max < 0 )
                goto usage;
        }
        else if( strcmp( p, "cache_timeout" ) == 0 )
        {
            opt.cache_timeout = atoi( q );
            if( opt.cache_timeout < 0 )
                goto usage;
        }
        else if( strcmp( p, "cookies" ) == 0 )
        {
            opt.cookies = atoi( q );
            if( opt.cookies < -1 || opt.cookies > 1)
                goto usage;
        }
        else if( strcmp( p, "anti_replay" ) == 0 )
        {
            opt.anti_replay = atoi( q );
            if( opt.anti_replay < 0 || opt.anti_replay > 1)
                goto usage;
        }
        else if( strcmp( p, "badmac_limit" ) == 0 )
        {
            opt.badmac_limit = atoi( q );
            if( opt.badmac_limit < 0 )
                goto usage;
        }
        else if( strcmp( p, "hs_timeout" ) == 0 )
        {
            if( ( p = strchr( q, '-' ) ) == NULL )
                goto usage;
            *p++ = '\0';
            opt.hs_to_min = atoi( q );
            opt.hs_to_max = atoi( p );
            if( opt.hs_to_min == 0 || opt.hs_to_max < opt.hs_to_min )
                goto usage;
        }
        else if( strcmp( p, "sni" ) == 0 )
        {
            opt.sni = q;
        }
        else
            goto usage;
    }

#if defined(POLARSSL_DEBUG_C)
    debug_set_threshold( opt.debug_level );
#endif

    if( opt.force_ciphersuite[0] > 0 )
    {
        const ssl_ciphersuite_t *ciphersuite_info;
        ciphersuite_info = ssl_ciphersuite_from_id( opt.force_ciphersuite[0] );

        if( opt.max_version != -1 &&
            ciphersuite_info->min_minor_ver > opt.max_version )
        {
            printf("forced ciphersuite not allowed with this protocol version\n");
            ret = 2;
            goto usage;
        }
        if( opt.min_version != -1 &&
            ciphersuite_info->max_minor_ver < opt.min_version )
        {
            printf("forced ciphersuite not allowed with this protocol version\n");
            ret = 2;
            goto usage;
        }

        /* If we select a version that's not supported by
         * this suite, then there will be no common ciphersuite... */
        if( opt.max_version == -1 ||
            opt.max_version > ciphersuite_info->max_minor_ver )
        {
            opt.max_version = ciphersuite_info->max_minor_ver;
        }
        if( opt.min_version < ciphersuite_info->min_minor_ver )
        {
            opt.min_version = ciphersuite_info->min_minor_ver;
            /* DTLS starts with TLS 1.1 */
            if( opt.transport == SSL_TRANSPORT_DATAGRAM &&
                opt.min_version < SSL_MINOR_VERSION_2 )
                opt.min_version = SSL_MINOR_VERSION_2;
        }
    }

    if( opt.version_suites != NULL )
    {
        const char *name[4] = { 0 };

        /* Parse 4-element coma-separated list */
        for( i = 0, p = (char *) opt.version_suites;
             i < 4 && *p != '\0';
             i++ )
        {
            name[i] = p;

            /* Terminate the current string and move on to next one */
            while( *p != ',' && *p != '\0' )
                p++;
            if( *p == ',' )
                *p++ = '\0';
        }

        if( i != 4 )
        {
            printf( "too few values for version_suites\n" );
            ret = 1;
            goto exit;
        }

        memset( version_suites, 0, sizeof( version_suites ) );

        /* Get the suites identifiers from their name */
        for( i = 0; i < 4; i++ )
        {
            version_suites[i][0] = ssl_get_ciphersuite_id( name[i] );

            if( version_suites[i][0] == 0 )
            {
                printf( "unknown ciphersuite: '%s'\n", name[i] );
                ret = 2;
                goto usage;
            }
        }
    }

#if defined(POLARSSL_KEY_EXCHANGE__SOME__PSK_ENABLED)
    /*
     * Unhexify the pre-shared key and parse the list if any given
     */
    if( unhexify( psk, opt.psk, &psk_len ) != 0 )
    {
        printf( "pre-shared key not valid hex\n" );
        goto exit;
    }

    if( opt.psk_list != NULL )
    {
        if( ( psk_info = psk_parse( opt.psk_list ) ) == NULL )
        {
            printf( "psk_list invalid" );
            goto exit;
        }
    }
#endif /* POLARSSL_KEY_EXCHANGE__SOME__PSK_ENABLED */

#if defined(POLARSSL_SSL_ALPN)
    if( opt.alpn_string != NULL )
    {
        p = (char *) opt.alpn_string;
        i = 0;

        /* Leave room for a final NULL in alpn_list */
        while( i < (int) sizeof alpn_list - 1 && *p != '\0' )
        {
            alpn_list[i++] = p;

            /* Terminate the current string and move on to next one */
            while( *p != ',' && *p != '\0' )
                p++;
            if( *p == ',' )
                *p++ = '\0';
        }
    }
#endif /* POLARSSL_SSL_ALPN */

    /*
     * 0. Initialize the RNG and the session data
     */
    printf( "\n  . Seeding the random number generator..." );
    fflush( stdout );

    entropy_init( &entropy );
    if( ( ret = ctr_drbg_init( &ctr_drbg, entropy_func, &entropy,
                               (const unsigned char *) pers,
                               strlen( pers ) ) ) != 0 )
    {
        printf( " failed\n  ! ctr_drbg_init returned -0x%x\n", -ret );
        goto exit;
    }

    printf( " ok\n" );

#if defined(POLARSSL_X509_CRT_PARSE_C)
    /*
     * 1.1. Load the trusted CA
     */
    printf( "  . Loading the CA root certificate ..." );
    fflush( stdout );

#if defined(POLARSSL_FS_IO)
    if( strlen( opt.ca_path ) )
        if( strcmp( opt.ca_path, "none" ) == 0 )
            ret = 0;
        else
            ret = x509_crt_parse_path( &cacert, opt.ca_path );
    else if( strlen( opt.ca_file ) )
        if( strcmp( opt.ca_file, "none" ) == 0 )
            ret = 0;
        else
            ret = x509_crt_parse_file( &cacert, opt.ca_file );
    else
#endif
#if defined(POLARSSL_CERTS_C)
        ret = x509_crt_parse( &cacert, (const unsigned char *) test_ca_list,
                              strlen( test_ca_list ) );
#else
    {
        ret = 1;
        printf("POLARSSL_CERTS_C not defined.");
    }
#endif
    if( ret < 0 )
    {
        printf( " failed\n  !  x509_crt_parse returned -0x%x\n\n", -ret );
        goto exit;
    }

    printf( " ok (%d skipped)\n", ret );

    /*
     * 1.2. Load own certificate and private key
     */
    printf( "  . Loading the server cert. and key..." );
    fflush( stdout );

#if defined(POLARSSL_FS_IO)
    if( strlen( opt.crt_file ) && strcmp( opt.crt_file, "none" ) != 0 )
    {
        key_cert_init++;
        if( ( ret = x509_crt_parse_file( &srvcert, opt.crt_file ) ) != 0 )
        {
            printf( " failed\n  !  x509_crt_parse_file returned -0x%x\n\n",
                    -ret );
            goto exit;
        }
    }
    if( strlen( opt.key_file ) && strcmp( opt.key_file, "none" ) != 0 )
    {
        key_cert_init++;
        if( ( ret = pk_parse_keyfile( &pkey, opt.key_file, "" ) ) != 0 )
        {
            printf( " failed\n  !  pk_parse_keyfile returned -0x%x\n\n", -ret );
            goto exit;
        }
    }
    if( key_cert_init == 1 )
    {
        printf( " failed\n  !  crt_file without key_file or vice-versa\n\n" );
        goto exit;
    }

    if( strlen( opt.crt_file2 ) && strcmp( opt.crt_file2, "none" ) != 0 )
    {
        key_cert_init2++;
        if( ( ret = x509_crt_parse_file( &srvcert2, opt.crt_file2 ) ) != 0 )
        {
            printf( " failed\n  !  x509_crt_parse_file(2) returned -0x%x\n\n",
                    -ret );
            goto exit;
        }
    }
    if( strlen( opt.key_file2 ) && strcmp( opt.key_file2, "none" ) != 0 )
    {
        key_cert_init2++;
        if( ( ret = pk_parse_keyfile( &pkey2, opt.key_file2, "" ) ) != 0 )
        {
            printf( " failed\n  !  pk_parse_keyfile(2) returned -0x%x\n\n",
                    -ret );
            goto exit;
        }
    }
    if( key_cert_init2 == 1 )
    {
        printf( " failed\n  !  crt_file2 without key_file2 or vice-versa\n\n" );
        goto exit;
    }
#endif
    if( key_cert_init == 0 &&
        strcmp( opt.crt_file, "none" ) != 0 &&
        strcmp( opt.key_file, "none" ) != 0 &&
        key_cert_init2 == 0 &&
        strcmp( opt.crt_file2, "none" ) != 0 &&
        strcmp( opt.key_file2, "none" ) != 0 )
    {
#if !defined(POLARSSL_CERTS_C)
        printf( "Not certificated or key provided, and \n"
                "POLARSSL_CERTS_C not defined!\n" );
        goto exit;
#else
#if defined(POLARSSL_RSA_C)
        if( ( ret = x509_crt_parse( &srvcert,
                                    (const unsigned char *) test_srv_crt_rsa,
                                    strlen( test_srv_crt_rsa ) ) ) != 0 )
        {
            printf( " failed\n  !  x509_crt_parse returned -0x%x\n\n", -ret );
            goto exit;
        }
        if( ( ret = pk_parse_key( &pkey,
                                  (const unsigned char *) test_srv_key_rsa,
                                  strlen( test_srv_key_rsa ), NULL, 0 ) ) != 0 )
        {
            printf( " failed\n  !  pk_parse_key returned -0x%x\n\n", -ret );
            goto exit;
        }
        key_cert_init = 2;
#endif /* POLARSSL_RSA_C */
#if defined(POLARSSL_ECDSA_C)
        if( ( ret = x509_crt_parse( &srvcert2,
                                    (const unsigned char *) test_srv_crt_ec,
                                    strlen( test_srv_crt_ec ) ) ) != 0 )
        {
            printf( " failed\n  !  x509_crt_parse2 returned -0x%x\n\n", -ret );
            goto exit;
        }
        if( ( ret = pk_parse_key( &pkey2,
                                  (const unsigned char *) test_srv_key_ec,
                                  strlen( test_srv_key_ec ), NULL, 0 ) ) != 0 )
        {
            printf( " failed\n  !  pk_parse_key2 returned -0x%x\n\n", -ret );
            goto exit;
        }
        key_cert_init2 = 2;
#endif /* POLARSSL_ECDSA_C */
#endif /* POLARSSL_CERTS_C */
    }

    printf( " ok\n" );
#endif /* POLARSSL_X509_CRT_PARSE_C */

#if defined(POLARSSL_DHM_C) && defined(POLARSSL_FS_IO)
    if( opt.dhm_file != NULL )
    {
        printf( "  . Loading DHM parameters..." );
        fflush( stdout );

        if( ( ret = dhm_parse_dhmfile( &dhm, opt.dhm_file ) ) != 0 )
        {
            printf( " failed\n  ! dhm_parse_dhmfile returned -0x%04X\n\n",
                     -ret );
            goto exit;
        }

        printf( " ok\n" );
    }
#endif

#if defined(POLARSSL_SNI)
    if( opt.sni != NULL )
    {
        printf( "  . Setting up SNI information..." );
        fflush( stdout );

        if( ( sni_info = sni_parse( opt.sni ) ) == NULL )
        {
            printf( " failed\n" );
            goto exit;
        }

        printf( " ok\n" );
    }
#endif /* POLARSSL_SNI */

    /*
     * 2. Setup the listening TCP socket
     */
    printf( "  . Bind on %s://%s:%-4d/ ...",
            opt.transport == SSL_TRANSPORT_STREAM ? "tcp" : "udp",
            opt.server_addr ? opt.server_addr : "*",
            opt.server_port );
    fflush( stdout );

    if( ( ret = net_bind( &listen_fd, opt.server_addr, opt.server_port,
                          opt.transport == SSL_TRANSPORT_STREAM ?
                          NET_PROTO_TCP : NET_PROTO_UDP ) ) != 0 )
    {
        printf( " failed\n  ! net_bind returned -0x%x\n\n", -ret );
        goto exit;
    }

    printf( " ok\n" );

    /*
     * 3. Setup stuff
     */
    printf( "  . Setting up the SSL/TLS structure..." );
    fflush( stdout );

    if( ( ret = ssl_init( &ssl ) ) != 0 )
    {
        printf( " failed\n  ! ssl_init returned -0x%x\n\n", -ret );
        goto exit;
    }

    ssl_set_endpoint( &ssl, SSL_IS_SERVER );
    ssl_set_authmode( &ssl, opt.auth_mode );

#if defined(POLARSSL_SSL_PROTO_DTLS)
    if( ( ret = ssl_set_transport( &ssl, opt.transport ) ) != 0 )
    {
        printf( " failed\n  ! selected transport is not available\n" );
        goto exit;
    }

    if( opt.hs_to_min != DFL_HS_TO_MIN || opt.hs_to_max != DFL_HS_TO_MAX )
        ssl_set_handshake_timeout( &ssl, opt.hs_to_min, opt.hs_to_max );
#endif /* POLARSSL_SSL_PROTO_DTLS */

#if defined(POLARSSL_SSL_MAX_FRAGMENT_LENGTH)
    if( ( ret = ssl_set_max_frag_len( &ssl, opt.mfl_code ) ) != 0 )
    {
        printf( " failed\n  ! ssl_set_max_frag_len returned %d\n\n", ret );
        goto exit;
    };
#endif

#if defined(POLARSSL_SSL_EXTENDED_MASTER_SECRET)
    if( opt.extended_ms != DFL_EXTENDED_MS )
        ssl_set_extended_master_secret( &ssl, opt.extended_ms );
#endif

#if defined(POLARSSL_SSL_ALPN)
    if( opt.alpn_string != NULL )
        if( ( ret = ssl_set_alpn_protocols( &ssl, alpn_list ) ) != 0 )
        {
            printf( " failed\n  ! ssl_set_alpn_protocols returned %d\n\n", ret );
            goto exit;
        }
#endif

    ssl_set_rng( &ssl, ctr_drbg_random, &ctr_drbg );
    ssl_set_dbg( &ssl, my_debug, stdout );

#if defined(POLARSSL_SSL_CACHE_C)
    if( opt.cache_max != -1 )
        ssl_cache_set_max_entries( &cache, opt.cache_max );

    if( opt.cache_timeout != -1 )
        ssl_cache_set_timeout( &cache, opt.cache_timeout );

    ssl_set_session_cache( &ssl, ssl_cache_get, &cache,
                                 ssl_cache_set, &cache );
#endif

#if defined(POLARSSL_SSL_SESSION_TICKETS)
    if( ( ret = ssl_set_session_tickets( &ssl, opt.tickets ) ) != 0 )
    {
        printf( " failed\n  ! ssl_set_session_tickets returned %d\n\n", ret );
        goto exit;
    }

    if( opt.ticket_timeout != -1 )
        ssl_set_session_ticket_lifetime( &ssl, opt.ticket_timeout );
#endif

#if defined(POLARSSL_SSL_PROTO_DTLS)
    if( opt.transport == SSL_TRANSPORT_DATAGRAM )
    {
#if defined(POLARSSL_SSL_COOKIE_C)
        if( opt.cookies > 0 )
        {
            if( ( ret = ssl_cookie_setup( &cookie_ctx,
                                          ctr_drbg_random, &ctr_drbg ) ) != 0 )
            {
                printf( " failed\n  ! ssl_cookie_setup returned %d\n\n", ret );
                goto exit;
            }

            ssl_set_dtls_cookies( &ssl, ssl_cookie_write, ssl_cookie_check,
                                       &cookie_ctx );
        }
        else
#endif /* POLARSSL_SSL_COOKIE_C */
#if defined(POLARSSL_SSL_DTLS_HELLO_VERIFY)
        if( opt.cookies == 0 )
        {
            ssl_set_dtls_cookies( &ssl, NULL, NULL, NULL );
        }
        else
#endif /* POLARSSL_SSL_DTLS_HELLO_VERIFY */
        {
            ; /* Nothing to do */
        }

#if defined(POLARSSL_SSL_DTLS_ANTI_REPLAY)
        if( opt.anti_replay != DFL_ANTI_REPLAY )
            ssl_set_dtls_anti_replay( &ssl, opt.anti_replay );
#endif

#if defined(POLARSSL_SSL_DTLS_BADMAC_LIMIT)
        if( opt.badmac_limit != DFL_BADMAC_LIMIT )
            ssl_set_dtls_badmac_limit( &ssl, opt.badmac_limit );
#endif
    }
#endif /* POLARSSL_SSL_PROTO_DTLS */

    if( opt.force_ciphersuite[0] != DFL_FORCE_CIPHER )
        ssl_set_ciphersuites( &ssl, opt.force_ciphersuite );

    if( opt.version_suites != NULL )
    {
        ssl_set_ciphersuites_for_version( &ssl, version_suites[0],
                                          SSL_MAJOR_VERSION_3,
                                          SSL_MINOR_VERSION_0 );
        ssl_set_ciphersuites_for_version( &ssl, version_suites[1],
                                          SSL_MAJOR_VERSION_3,
                                          SSL_MINOR_VERSION_1 );
        ssl_set_ciphersuites_for_version( &ssl, version_suites[2],
                                          SSL_MAJOR_VERSION_3,
                                          SSL_MINOR_VERSION_2 );
        ssl_set_ciphersuites_for_version( &ssl, version_suites[3],
                                          SSL_MAJOR_VERSION_3,
                                          SSL_MINOR_VERSION_3 );
    }

    ssl_set_renegotiation( &ssl, opt.renegotiation );
    ssl_legacy_renegotiation( &ssl, opt.allow_legacy );
    if( opt.renego_delay != DFL_RENEGO_DELAY )
        ssl_set_renegotiation_enforced( &ssl, opt.renego_delay );

#if defined(POLARSSL_X509_CRT_PARSE_C)
    if( strcmp( opt.ca_path, "none" ) != 0 &&
        strcmp( opt.ca_file, "none" ) != 0 )
    {
        ssl_set_ca_chain( &ssl, &cacert, NULL, NULL );
    }
    if( key_cert_init )
        if( ( ret = ssl_set_own_cert( &ssl, &srvcert, &pkey ) ) != 0 )
        {
            printf( " failed\n  ! ssl_set_own_cert returned %d\n\n", ret );
            goto exit;
        }
    if( key_cert_init2 )
        if( ( ret = ssl_set_own_cert( &ssl, &srvcert2, &pkey2 ) ) != 0 )
        {
            printf( " failed\n  ! ssl_set_own_cert returned %d\n\n", ret );
            goto exit;
        }
#endif

#if defined(POLARSSL_SNI)
    if( opt.sni != NULL )
        ssl_set_sni( &ssl, sni_callback, sni_info );
#endif

#if defined(POLARSSL_KEY_EXCHANGE__SOME__PSK_ENABLED)
    if( strlen( opt.psk ) != 0 && strlen( opt.psk_identity ) != 0 )
    {
        ret = ssl_set_psk( &ssl, psk, psk_len,
                           (const unsigned char *) opt.psk_identity,
                           strlen( opt.psk_identity ) );
        if( ret != 0 )
        {
            printf( "  failed\n  ssl_set_psk returned -0x%04X\n\n", - ret );
            goto exit;
        }
    }

    if( opt.psk_list != NULL )
        ssl_set_psk_cb( &ssl, psk_callback, psk_info );
#endif

#if defined(POLARSSL_DHM_C)
    /*
     * Use different group than default DHM group
     */
#if defined(POLARSSL_FS_IO)
    if( opt.dhm_file != NULL )
        ret = ssl_set_dh_param_ctx( &ssl, &dhm );
    else
#endif
        ret = ssl_set_dh_param( &ssl, POLARSSL_DHM_RFC5114_MODP_2048_P,
                                      POLARSSL_DHM_RFC5114_MODP_2048_G );

    if( ret != 0 )
    {
        printf( "  failed\n  ssl_set_dh_param returned -0x%04X\n\n", - ret );
        goto exit;
    }
#endif

    if( opt.min_version != -1 )
    {
        ret = ssl_set_min_version( &ssl, SSL_MAJOR_VERSION_3, opt.min_version );
        if( ret != 0 )
        {
            printf( " failed\n  ! selected min_version is not available\n" );
            goto exit;
        }
    }

    if( opt.max_version != -1 )
    {
        ret = ssl_set_max_version( &ssl, SSL_MAJOR_VERSION_3, opt.max_version );
        if( ret != 0 )
        {
            printf( " failed\n  ! selected max_version is not available\n" );
            goto exit;
        }
    }

    printf( " ok\n" );

reset:
#if !defined(_WIN32)
    if( received_sigterm )
    {
        printf( " interrupted by SIGTERM\n" );
        ret = 0;
        goto exit;
    }
#endif

#ifdef POLARSSL_ERROR_C
    if( ret != 0 )
    {
        char error_buf[100];
        polarssl_strerror( ret, error_buf, 100 );
        printf("Last error was: %d - %s\n\n", ret, error_buf );
    }
#endif

    if( client_fd != -1 )
        net_close( client_fd );

    ssl_session_reset( &ssl );

    /*
     * 3. Wait until a client connects
     */
    client_fd = -1;

    printf( "  . Waiting for a remote connection ..." );
    fflush( stdout );

    if( ( ret = net_accept( listen_fd, &client_fd, client_ip ) ) != 0 )
    {
#if !defined(_WIN32)
        if( received_sigterm )
        {
            printf( " interrupted by SIGTERM\n" );
            ret = 0;
            goto exit;
        }
#endif

        printf( " failed\n  ! net_accept returned -0x%x\n\n", -ret );
        goto exit;
    }

    if( opt.nbio > 0 )
        ret = net_set_nonblock( client_fd );
    else
        ret = net_set_block( client_fd );
    if( ret != 0 )
    {
        printf( " failed\n  ! net_set_(non)block() returned -0x%x\n\n", -ret );
        goto exit;
    }

    if( opt.nbio == 2 )
        ssl_set_bio_timeout( &ssl, &client_fd, my_send, my_recv, NULL, 0 );
    else
        ssl_set_bio_timeout( &ssl, &client_fd, net_send, net_recv,
#if defined(POLARSSL_HAVE_TIME)
                             opt.nbio == 0 ? net_recv_timeout : NULL,
#else
                             NULL,
#endif
                             opt.read_timeout );

#if defined(POLARSSL_SSL_DTLS_HELLO_VERIFY)
    if( opt.transport == SSL_TRANSPORT_DATAGRAM )
    {
        if( ( ret = ssl_set_client_transport_id( &ssl, client_ip,
                                               sizeof( client_ip ) ) ) != 0 )
        {
            printf( " failed\n  ! "
                    "ssl_set_client_tranport_id() returned -0x%x\n\n", -ret );
            goto exit;
        }
    }
#endif /* POLARSSL_SSL_DTLS_HELLO_VERIFY */

    printf( " ok\n" );

    /*
     * With UDP, bind_fd is hijacked by client_fd, so bind a new one
     */
#if defined(POLARSSL_SSL_PROTO_DTLS)
    if( opt.transport == SSL_TRANSPORT_DATAGRAM )
    {
        printf( "  . Re-bind on udp://%s:%-4d/ ...",
                opt.server_addr ? opt.server_addr : "*",
                opt.server_port );
        fflush( stdout );

        if( ( ret = net_bind( &listen_fd, opt.server_addr,
                              opt.server_port, NET_PROTO_UDP ) ) != 0 )
        {
            printf( " failed\n  ! net_bind returned -0x%x\n\n", -ret );
            goto exit;
        }

        printf( " ok\n" );
    }
#endif /* POLARSSL_SSL_PROTO_DTLS */

    /*
     * 4. Handshake
     */
    printf( "  . Performing the SSL/TLS handshake..." );
    fflush( stdout );

    do ret = ssl_handshake( &ssl );
    while( ret == POLARSSL_ERR_NET_WANT_READ ||
           ret == POLARSSL_ERR_NET_WANT_WRITE );

    if( ret == POLARSSL_ERR_SSL_HELLO_VERIFY_REQUIRED )
    {
        printf( " hello verification requested\n" );
        ret = 0;
        goto reset;
    }
    else if( ret != 0 )
    {
        printf( " failed\n  ! ssl_handshake returned -0x%x\n\n", -ret );
        goto reset;
    }
    else /* ret == 0 */
    {
        printf( " ok\n    [ Protocol is %s ]\n    [ Ciphersuite is %s ]\n",
                ssl_get_version( &ssl ), ssl_get_ciphersuite( &ssl ) );
    }

    if( ( ret = ssl_get_record_expansion( &ssl ) ) >= 0 )
        printf( "    [ Record expansion is %d ]\n", ret );
    else
        printf( "    [ Record expansion is unknown (compression) ]\n" );

#if defined(POLARSSL_SSL_ALPN)
    if( opt.alpn_string != NULL )
    {
        const char *alp = ssl_get_alpn_protocol( &ssl );
        printf( "    [ Application Layer Protocol is %s ]\n",
                alp ? alp : "(none)" );
    }
#endif

#if defined(POLARSSL_X509_CRT_PARSE_C)
    /*
     * 5. Verify the server certificate
     */
    printf( "  . Verifying peer X.509 certificate..." );

    if( ( ret = ssl_get_verify_result( &ssl ) ) != 0 )
    {
        printf( " failed\n" );

        if( !ssl_get_peer_cert( &ssl ) )
            printf( "  ! no client certificate sent\n" );

        if( ( ret & BADCERT_EXPIRED ) != 0 )
            printf( "  ! client certificate has expired\n" );

        if( ( ret & BADCERT_REVOKED ) != 0 )
            printf( "  ! client certificate has been revoked\n" );

        if( ( ret & BADCERT_NOT_TRUSTED ) != 0 )
            printf( "  ! self-signed or not signed by a trusted CA\n" );

        printf( "\n" );
    }
    else
        printf( " ok\n" );

    if( ssl_get_peer_cert( &ssl ) )
    {
        printf( "  . Peer certificate information    ...\n" );
        x509_crt_info( (char *) buf, sizeof( buf ) - 1, "      ",
                       ssl_get_peer_cert( &ssl ) );
        printf( "%s\n", buf );
    }
#endif /* POLARSSL_X509_CRT_PARSE_C */

    if( opt.exchanges == 0 )
        goto close_notify;

    exchanges = opt.exchanges;
data_exchange:
    /*
     * 6. Read the HTTP Request
     */
    printf( "  < Read from client:" );
    fflush( stdout );

    /*
     * TLS and DTLS need different reading styles (stream vs datagram)
     */
    if( opt.transport == SSL_TRANSPORT_STREAM )
    {
        do
        {
            int terminated = 0;
            len = sizeof( buf ) - 1;
            memset( buf, 0, sizeof( buf ) );
            ret = ssl_read( &ssl, buf, len );

            if( ret == POLARSSL_ERR_NET_WANT_READ ||
                ret == POLARSSL_ERR_NET_WANT_WRITE )
                continue;

            if( ret <= 0 )
            {
                switch( ret )
                {
                    case POLARSSL_ERR_SSL_PEER_CLOSE_NOTIFY:
                        printf( " connection was closed gracefully\n" );
                        goto close_notify;

                    case 0:
                    case POLARSSL_ERR_NET_CONN_RESET:
                        printf( " connection was reset by peer\n" );
                        ret = POLARSSL_ERR_NET_CONN_RESET;
                        goto reset;

                    default:
                        printf( " ssl_read returned -0x%x\n", -ret );
                        goto reset;
                }
            }

            if( ssl_get_bytes_avail( &ssl ) == 0 )
            {
                len = ret;
                buf[len] = '\0';
                printf( " %d bytes read\n\n%s\n", len, (char *) buf );

                /* End of message should be detected according to the syntax of the
                 * application protocol (eg HTTP), just use a dummy test here. */
                if( buf[len - 1] == '\n' )
                    terminated = 1;
            }
            else
            {
                int extra_len, ori_len;
                unsigned char *larger_buf;

                ori_len = ret;
                extra_len = ssl_get_bytes_avail( &ssl );

                larger_buf = polarssl_malloc( ori_len + extra_len + 1 );
                if( larger_buf == NULL )
                {
                    printf( "  ! memory allocation failed\n" );
                    ret = 1;
                    goto reset;
                }

                memset( larger_buf, 0, ori_len + extra_len );
                memcpy( larger_buf, buf, ori_len );

                /* This read should never fail and get the whole cached data */
                ret = ssl_read( &ssl, larger_buf + ori_len, extra_len );
                if( ret != extra_len ||
                    ssl_get_bytes_avail( &ssl ) != 0 )
                {
                    printf( "  ! ssl_read failed on cached data\n" );
                    ret = 1;
                    goto reset;
                }

                larger_buf[ori_len + extra_len] = '\0';
                printf( " %u bytes read (%u + %u)\n\n%s\n",
                        ori_len + extra_len, ori_len, extra_len,
                        (char *) larger_buf );

                /* End of message should be detected according to the syntax of the
                 * application protocol (eg HTTP), just use a dummy test here. */
                if( larger_buf[ori_len + extra_len - 1] == '\n' )
                    terminated = 1;

                polarssl_free( larger_buf );
            }

            if( terminated )
            {
                ret = 0;
                break;
            }
        }
        while( 1 );
    }
    else /* Not stream, so datagram */
    {
        len = sizeof( buf ) - 1;
        memset( buf, 0, sizeof( buf ) );

        do ret = ssl_read( &ssl, buf, len );
        while( ret == POLARSSL_ERR_NET_WANT_READ ||
               ret == POLARSSL_ERR_NET_WANT_WRITE );

        if( ret <= 0 )
        {
            switch( ret )
            {
                case POLARSSL_ERR_SSL_PEER_CLOSE_NOTIFY:
                    printf( " connection was closed gracefully\n" );
                    ret = 0;
                    goto close_notify;

                default:
                    printf( " ssl_read returned -0x%x\n", -ret );
                    goto reset;
            }
        }

        len = ret;
        buf[len] = '\0';
        printf( " %d bytes read\n\n%s", len, (char *) buf );
        ret = 0;
    }

    /*
     * 7a. Request renegotiation while client is waiting for input from us.
     * (only on the first exchange, to be able to test retransmission)
     */
    if( opt.renegotiate && exchanges == opt.exchanges )
    {
        printf( "  . Requestion renegotiation..." );
        fflush( stdout );

        while( ( ret = ssl_renegotiate( &ssl ) ) != 0 )
        {
            if( ret != POLARSSL_ERR_NET_WANT_READ &&
                ret != POLARSSL_ERR_NET_WANT_WRITE )
            {
                printf( " failed\n  ! ssl_renegotiate returned %d\n\n", ret );
                goto reset;
            }
        }

        printf( " ok\n" );
    }

    /*
     * 7. Write the 200 Response
     */
    printf( "  > Write to client:" );
    fflush( stdout );

    len = sprintf( (char *) buf, HTTP_RESPONSE,
                   ssl_get_ciphersuite( &ssl ) );

    if( opt.transport == SSL_TRANSPORT_STREAM )
    {
        for( written = 0, frags = 0; written < len; written += ret, frags++ )
        {
            while( ( ret = ssl_write( &ssl, buf + written, len - written ) )
                           <= 0 )
            {
                if( ret == POLARSSL_ERR_NET_CONN_RESET )
                {
                    printf( " failed\n  ! peer closed the connection\n\n" );
                    goto reset;
                }

                if( ret != POLARSSL_ERR_NET_WANT_READ &&
                    ret != POLARSSL_ERR_NET_WANT_WRITE )
                {
                    printf( " failed\n  ! ssl_write returned %d\n\n", ret );
                    goto reset;
                }
            }
        }
    }
    else /* Not stream, so datagram */
    {
        do ret = ssl_write( &ssl, buf, len );
        while( ret == POLARSSL_ERR_NET_WANT_READ ||
               ret == POLARSSL_ERR_NET_WANT_WRITE );

        if( ret < 0 )
        {
            printf( " failed\n  ! ssl_write returned %d\n\n", ret );
            goto reset;
        }

        frags = 1;
        written = ret;
    }

    buf[written] = '\0';
    printf( " %d bytes written in %d fragments\n\n%s\n", written, frags, (char *) buf );


    /*
     * 7b. Continue doing data exchanges?
     */
    if( --exchanges > 0 )
        goto data_exchange;

    /*
     * 8. Done, cleanly close the connection
     */
close_notify:
    printf( "  . Closing the connection..." );

    /* No error checking, the connection might be closed already */
    do
        ret = ssl_close_notify( &ssl );
    while( ret == POLARSSL_ERR_NET_WANT_WRITE );
    ret = 0;

    printf( " done\n" );
    goto reset;

    /*
     * Cleanup and exit
     */
exit:
#ifdef POLARSSL_ERROR_C
    if( ret != 0 )
    {
        char error_buf[100];
        polarssl_strerror( ret, error_buf, 100 );
        printf("Last error was: -0x%X - %s\n\n", -ret, error_buf );
    }
#endif

    if( client_fd != -1 )
        net_close( client_fd );

#if defined(POLARSSL_DHM_C) && defined(POLARSSL_FS_IO)
    dhm_free( &dhm );
#endif
#if defined(POLARSSL_X509_CRT_PARSE_C)
    x509_crt_free( &cacert );
    x509_crt_free( &srvcert );
    pk_free( &pkey );
    x509_crt_free( &srvcert2 );
    pk_free( &pkey2 );
#endif
#if defined(POLARSSL_SNI)
    sni_free( sni_info );
#endif
#if defined(POLARSSL_KEY_EXCHANGE__SOME__PSK_ENABLED)
    psk_free( psk_info );
#endif
#if defined(POLARSSL_DHM_C) && defined(POLARSSL_FS_IO)
    dhm_free( &dhm );
#endif

    ssl_free( &ssl );
    ctr_drbg_free( &ctr_drbg );
    entropy_free( &entropy );

#if defined(POLARSSL_SSL_CACHE_C)
    ssl_cache_free( &cache );
#endif
#if defined(POLARSSL_SSL_COOKIE_C)
    ssl_cookie_free( &cookie_ctx );
#endif

#if defined(POLARSSL_MEMORY_BUFFER_ALLOC_C)
#if defined(POLARSSL_MEMORY_DEBUG)
    memory_buffer_alloc_status();
#endif
    memory_buffer_alloc_free();
#endif

#if defined(_WIN32)
    printf( "  + Press Enter to exit this program.\n" );
    fflush( stdout ); getchar();
#endif

    // Shell can not handle large exit numbers -> 1 for errors
    if( ret < 0 )
        ret = 1;

    return( ret );
}
#endif /* POLARSSL_BIGNUM_C && POLARSSL_ENTROPY_C && POLARSSL_SSL_TLS_C &&
          POLARSSL_SSL_SRV_C && POLARSSL_NET_C && POLARSSL_RSA_C &&
          POLARSSL_CTR_DRBG_C */<|MERGE_RESOLUTION|>--- conflicted
+++ resolved
@@ -121,16 +121,13 @@
 #define DFL_SNI                 NULL
 #define DFL_ALPN_STRING         NULL
 #define DFL_DHM_FILE            NULL
-<<<<<<< HEAD
 #define DFL_TRANSPORT           SSL_TRANSPORT_STREAM
 #define DFL_COOKIES             1
 #define DFL_ANTI_REPLAY         -1
 #define DFL_HS_TO_MIN           0
 #define DFL_HS_TO_MAX           0
 #define DFL_BADMAC_LIMIT        -1
-=======
 #define DFL_EXTENDED_MS         -1
->>>>>>> b3c6a97b
 
 #define LONG_RESPONSE "<p>01-blah-blah-blah-blah-blah-blah-blah-blah-blah\r\n" \
     "02-blah-blah-blah-blah-blah-blah-blah-blah-blah-blah-blah-blah-blah\r\n"  \
@@ -192,16 +189,13 @@
     char *sni;                  /* string describing sni information        */
     const char *alpn_string;    /* ALPN supported protocols                 */
     const char *dhm_file;       /* the file with the DH parameters          */
-<<<<<<< HEAD
     int transport;              /* TLS or DTLS?                             */
     int cookies;                /* Use cookies for DTLS? -1 to break them   */
     int anti_replay;            /* Use anti-replay for DTLS? -1 for default */
     uint32_t hs_to_min;         /* Initial value of DTLS handshake timer    */
     uint32_t hs_to_max;         /* Max value of DTLS handshake timer        */
     int badmac_limit;           /* Limit of records with bad MAC            */
-=======
     char extended_ms;           /* allow negotiation of extended MS?        */
->>>>>>> b3c6a97b
 } opt;
 
 static void my_debug( void *ctx, int level, const char *str )
@@ -325,7 +319,6 @@
 #define USAGE_ALPN ""
 #endif /* POLARSSL_SSL_ALPN */
 
-<<<<<<< HEAD
 #if defined(POLARSSL_SSL_DTLS_HELLO_VERIFY)
 #define USAGE_COOKIES \
     "    cookies=0/1/-1      default: 1 (enabled)\n"        \
@@ -355,13 +348,13 @@
     "                        range of DTLS handshake timeouts in millisecs\n"
 #else
 #define USAGE_DTLS ""
-=======
+#endif
+
 #if defined(POLARSSL_SSL_EXTENDED_MASTER_SECRET)
 #define USAGE_EMS \
     "    extended_ms=0/1     default: (library default: on)\n"
 #else
 #define USAGE_EMS ""
->>>>>>> b3c6a97b
 #endif
 
 #define USAGE \
@@ -794,16 +787,13 @@
     opt.sni                 = DFL_SNI;
     opt.alpn_string         = DFL_ALPN_STRING;
     opt.dhm_file            = DFL_DHM_FILE;
-<<<<<<< HEAD
     opt.transport           = DFL_TRANSPORT;
     opt.cookies             = DFL_COOKIES;
     opt.anti_replay         = DFL_ANTI_REPLAY;
     opt.hs_to_min           = DFL_HS_TO_MIN;
     opt.hs_to_max           = DFL_HS_TO_MAX;
     opt.badmac_limit        = DFL_BADMAC_LIMIT;
-=======
     opt.extended_ms         = DFL_EXTENDED_MS;
->>>>>>> b3c6a97b
 
     for( i = 1; i < argc; i++ )
     {
